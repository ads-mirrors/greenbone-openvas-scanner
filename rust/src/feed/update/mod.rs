--- conflicted
+++ resolved
@@ -158,15 +158,10 @@
 
     /// Runs a single plugin in description mode.
     async fn single(&self, key: &FileName) -> Result<i64, ErrorKind> {
-<<<<<<< HEAD
         let code = Code::load(self.loader, &key.0)?;
 
         let register = Register::from_global_variables(&self.initial);
-=======
-        let code = self.loader.load(&key.0)?;
-        let register = Register::root_initial(&self.initial);
         let scan_params = Vec::default();
->>>>>>> ca6bf65a
         let target = Target::localhost();
         let context = ContextBuilder {
             scan_id: ScanID(key.0.clone()),
