--- conflicted
+++ resolved
@@ -1,13 +1,6 @@
 use futures::{Stream, stream};
 
-<<<<<<< HEAD
-use crate::nasl::{Context, Register, syntax::grammar::Ast};
-=======
-use crate::nasl::{
-    Register, ScanCtx,
-    syntax::{Lexer, Tokenizer},
-};
->>>>>>> ab8333e1
+use crate::nasl::{Register, ScanCtx, syntax::grammar::Ast};
 
 use super::{Interpreter, Result};
 
@@ -22,18 +15,10 @@
     ast: Ast,
 }
 
-<<<<<<< HEAD
 impl<'ctx> ForkingInterpreter<'ctx> {
-    pub fn new(ast: Ast, mut register: Register, context: &'ctx Context<'ctx>) -> Self {
+    pub fn new(ast: Ast, mut register: Register, context: &'ctx ScanCtx<'ctx>) -> Self {
         context.add_fn_global_vars(&mut register);
         let interpreters = vec![Interpreter::new(register, context)];
-=======
-impl<'code, 'ctx> ForkingInterpreter<'code, 'ctx> {
-    pub fn new(code: &'code str, register: Register, context: &'ctx ScanCtx<'ctx>) -> Self {
-        let tokenizer = Tokenizer::new(code);
-        let lexer = Lexer::new(tokenizer);
-        let interpreters = vec![Interpreter::new(register, lexer, context)];
->>>>>>> ab8333e1
         Self {
             interpreters,
             interpreter_index: 0,
