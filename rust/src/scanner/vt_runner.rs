--- conflicted
+++ resolved
@@ -204,14 +204,10 @@
             executor: self.executor,
         }
         .build();
-<<<<<<< HEAD
+        context.set_nvt(self.vt.clone());
         // TODO figure out what to do with the syntax errors here.
         let ast = code.parse().emit_errors().unwrap();
         let mut results = Box::pin(ForkingInterpreter::new(ast, register, &context).stream());
-=======
-        context.set_nvt(self.vt.clone());
-        let mut results = Box::pin(ForkingInterpreter::new(code, register, &context).stream());
->>>>>>> 5723ec3f
         while let Some(r) = results.next().await {
             match r {
                 Ok(NaslValue::Exit(x)) => return ScriptResultKind::ReturnCode(x),
